-- EMACS settings: -*-  tab-width: 2; indent-tabs-mode: t -*-
-- vim: tabstop=2:shiftwidth=2:noexpandtab
-- kate: tab-width 2; replace-tabs off; indent-width 2;
-- ============================================================================
-- Authors:     Jens Voss
--
-- Entity:      dstruct_deque
--
-- Description:
-- ------------
--   Implements a deque, i.e. a double-ended queue. This datastructures
--   allows two acting entities to queue data elements for the consumption
--   by the other while still being able to unqueue untaken ones in
--   LIFO fashion.
--
-- License:
-- ============================================================================
-- Copyright 2007-2016 Technische Universitaet Dresden - Germany
--                     Chair for VLSI-Design, Diagnostics and Architecture
--
-- Licensed under the Apache License, Version 2.0 (the "License");
-- you may not use this file except in compliance with the License.
-- You may obtain a copy of the License at
--
--              http://www.apache.org/licenses/LICENSE-2.0
--
-- Unless required by applicable law or agreed to in writing, software
-- distributed under the License is distributed on an "AS IS" BASIS,
-- WITHOUT WARRANTIES OR CONDITIONS OF ANY KIND, either express or implied.
-- See the License for the specific language governing permissions and
-- limitations under the License.
-- ============================================================================

library IEEE;
use IEEE.std_logic_1164.all;

entity dstruct_deque is
  generic (
    D_BITS    : positive;               -- Data Width
    MIN_DEPTH : positive                -- Minimum Deque Depth
  );
  port (
    -- Shared Ports
    clk, rst : in std_logic;

    -- Port A
    dinA   : in  std_logic_vector(D_BITS-1 downto 0);  -- DataA Input
    putA   : in  std_logic;
    gotA   : in  std_logic;
    doutA  : out std_logic_vector(D_BITS-1 downto 0);  -- DataA Output
    validA : out std_logic;
    fullA  : out std_logic;

    -- Port B
    dinB   : in  std_logic_vector(D_BITS-1 downto 0);  -- DataB Input
    putB   : in  std_logic;
    gotB   : in  std_logic;
    doutB  : out std_logic_vector(D_BITS-1 downto 0);
    validB : out std_logic;
    fullB  : out std_logic
  );
end dstruct_deque;


library IEEE;
use IEEE.numeric_std.all;

library PoC;
use PoC.config.all;
use PoC.utils.all;
use PoC.ocram.all;

architecture rtl of dstruct_deque is
  -- Constants
    constant A_BITS : natural := log2ceil(MIN_DEPTH);

    -- MEMORY variable
    -- type memory_t is array ((2**A_BITS)-1 downto 0) of std_logic_vector(D_BITS-1 downto 0);
    -- signal memory : memory_t := (others => (others => '0'));

    -- Signals
    signal combined : std_logic_vector(3 downto 0) := (others => '0');
    signal ctrl : std_logic_vector(1 downto 0) := (others => '1');
    signal sub : unsigned(A_BITS-1 downto 0) := (others => '0');

    -- last operation flag
    signal last_operation : std_logic := '0'; -- save last operation 0 -> read, 1 -> write
    type last_op_ctrl_t is (IDLE, SET, UNSET);
    signal last_op_ctrl : last_op_ctrl_t := IDLE;

    signal delayed_valid : std_logic := '0';
    signal delay : std_logic := '0';
    -- signal s_validA : std_logic := '0';
    -- signal s_validB : std_logic := '0';

    -- Stackpointer
    -- A
    signal stackpointerA : unsigned (A_BITS-1 downto 0) := shift_right(to_unsigned(MIN_DEPTH-1,A_BITS),1) ;
    -- signal reA : std_logic := '0';
    signal weA : std_logic := '0';
    -- B
    signal stackpointerB : unsigned (A_BITS-1 downto 0) := shift_right(to_unsigned(MIN_DEPTH-1,A_BITS),1) + 1;
    -- signal reB : std_logic := '0';
    signal weB : std_logic := '0';


    -- ctrl signal for stackpointer operations
    type ctrl_t is (PUSH, POP, IDLE);
    signal ctrlA : ctrl_t := IDLE;
    signal ctrlB : ctrl_t := IDLE;

    -- RAM Signals
    signal adrA : unsigned(A_BITS-1 downto 0) := (others => '0');
    signal adrB : unsigned(A_BITS-1 downto 0) := (others => '0');

begin

    ram : entity poc.ocram_tdp
  generic map(
    A_BITS => A_BITS,
    D_BITS => D_BITS,
    FILENAME =>  ""
  )
  port map(
    clk1 => clk,
    clk2 => clk,
    ce1	=> '1',
    ce2	=> '1',
    we1	=> weA,
    we2	=> weB,
    a1	=> adrA,
    a2	=> adrB,
    d1	=> dinA,
    d2	=> dinB,
    q1	=> doutA,
    q2	=> doutB
  );

    sub <= stackpointerB - stackpointerA;

    combined <= putA & gotA & putB & gotB;

    process(combined, stackpointerA, stackpointerB, last_operation, ctrl)
    begin
        ctrlA <= IDLE;
        ctrlB <= IDLE;
        -- reA <= '1';
        -- reB <= '1';
        adrA <= stackpointerA + 1;
        adrB <= stackpointerB - 1;
        weA <= '0';
        weB <= '0';
        last_op_ctrl <= IDLE;
        delay <= '0';
        case(combined) is
            when x"0" =>    --nothing
                -- nothing happened/happens
                -- don't update stackpointers
                ctrlA <= IDLE;
                ctrlB <= IDLE;
            when x"1" =>    --readB
                -- B read a valid value
                -- update stackpointer
                ctrlB <= POP;
                -- reB <= '1';
                adrB <= stackpointerB - 2;
                last_op_ctrl <= UNSET;
                if (ctrl = "01") then
                    if(last_operation = '0') then
                        --> deque is empty!
                        -- B couldn't read a valid value => don't update SP!
                        ctrlB <= IDLE;
                        adrB <= stackpointerB - 1;
                        last_op_ctrl <= UNSET;
                    end if;
                elsif (ctrl = "10") then
                    --> only one element left
                    -- side B saw empty signal
                    -- so B couldn't read a valid value
                    ctrlB <= IDLE;
                    adrB <= stackpointerB - 1;
                    last_op_ctrl <= IDLE;
                end if;
            when x"2" =>    --writeB
                ctrlB <= PUSH;
                weB <= '1';
                adrB <= stackpointerB;
                last_op_ctrl <= SET;
                if (ctrl = "01") then
                    if(last_operation = '1') then
                        --> deque is full!
                        -- B cant write => don't update SP!
                        ctrlB <= IDLE;
                        weB <= '0';
                        adrB <= stackpointerB - 1;
                    else
                        --> deque is empty!
                        --> delay validA signal for one clk cycle
                        delay <= '1';
                    end if;
                elsif (ctrl = "00") then
                    --> only one spot left
                    -- B isn't allowed to write
                    -- B sees full signal atm
                    weB <= '0';
                    adrB <= stackpointerB - 1;
                    ctrlB <= IDLE;
                end if;
            when x"3" =>    --readB, writeB
                -- B read a valid value and writes a new value at the same spot
                -- don't update stackpointer
<<<<<<< HEAD
                reB <= '1';
=======
                -- reB <= '1';
>>>>>>> adfe0afc
                adrB <= stackpointerB - 1;
                weB <= '1';
                last_op_ctrl <= SET;
                if (ctrl = "01") then
                    if (last_operation = '1') then
                        --> deque is full!
                        -- B read a valid value but new value cant be pushed!
                        ctrlB <= POP;
                        weB <= '0';
                        adrB <= stackpointerB - 2;
                        last_op_ctrl <= UNSET;
                    else
                        --> deque is empty!
                        -- B couldn't read a valid value, but new value can be written!
                        -- delay validA signal one clk cycle
                        ctrlB <= PUSH;
                        weB <= '1';
                        adrB <= stackpointerB;
                        last_op_ctrl <= SET;
                        delay <= '1';
                    end if;
                elsif (ctrl = "10") then
                    --> only one element left
                    -- B couldn't read it, but can write new value
                    ctrlB <= PUSH;
                    weB <= '1';
                    adrB <= stackpointerB;
                    last_op_ctrl <= SET;
                elsif (ctrl = "00") then
                    -- only one spot left
                    -- B read a valid value but cant write new value
                    ctrlB <= POP;
                    weB <= '0';
                    adrB <= stackpointerB - 2;
                    last_op_ctrl <= UNSET;
                end if;
            when x"4" =>    --readA
                -- A read a valid values
                -- update stackpointer
                ctrlA <= POP;
                -- reA <= '1';
                adrA <= stackpointerA + 2;
                last_op_ctrl <= UNSET;
                if (ctrl = "01" and last_operation = '0') then
                    --> deque is empty!
                    -- A couldn't read a valid value => don't update SP!
                    ctrlA <= IDLE;
                    adrA <= stackpointerA + 1;
                end if;
            when x"5" =>    --readA, readB
                -- A and B read both valid values
                -- update both stackpointers
                ctrlA <= POP;
                ctrlB <= POP;
                -- reB <= '1';
                adrB <= stackpointerB - 2;
                -- reA <= '1';
                adrA <= stackpointerA + 2;
                last_op_ctrl <= UNSET;
                if (ctrl = "01") then
                    if (last_operation = '1') then
                        --> deque is full
                        -- A and B read a valid value!
                        last_op_ctrl <= UNSET;
                    else
                        --> deque is empty!
                        -- A and B couldn't a valid value => don't update SP!
                        ctrlB <= IDLE;
                        ctrlA <= IDLE;
                        adrA <= stackpointerA + 1;
                        adrB <= stackpointerB - 1;
                    end if;
                elsif (ctrl = "10") then
                    -- A and B both tried to read last value!
                    -- but only A was allowed to read value so only update stackpointerA
                    ctrlA <= POP;
                    ctrlB <= IDLE;
                end if;
            when x"6" =>   --readA, writeB
                -- A read a valid value and B writes a new value
                -- update both stackpointers
                ctrlA <= POP;
                ctrlB <= PUSH;
                -- reA <= '1';
                adrA <= stackpointerA + 2;
                weB <= '1';
                adrB <= stackpointerB;
                last_op_ctrl <= SET;
                if (ctrl = "01") then
                    if(last_operation = '1') then
                        --> deque is full!
                        -- A read a valid value, but B cant push!
                        ctrlB <= IDLE;
                        weB <= '0';
                        last_op_ctrl <= UNSET;
                        adrB <= stackpointerB - 1;
                    else
                        --> deque is empty!
                        -- A couldn't read a valid value, but B can push!
                        -- delay validA signal one clk cycle
                        ctrlA <= IDLE;
                        adrA <= stackpointerA + 1;
                        last_op_ctrl <= SET;
                        delay <= '1';
                    end if;
                elsif (ctrl = "10") then
                    --> only one element in deque
                    --> A read valid value and B can write new value
                    --> But validA has to be delayed!
                    delay <= '1';
                elsif (ctrl = "00") then
                    --> only one spot left
                    -- A read valid value, but B isn't allowed to write last value
                    ctrlB <= IDLE;
                    weB <= '0';
                    last_op_ctrl <= UNSET;
                    adrB <= stackpointerB - 1;
                end if;
            when x"7" =>   --readA, readB, writeB
                -- A and B read valid values and B writes a new value at the same spot
                -- Update stackpointerA and don't update stackpointer B
                ctrlA <= POP;
                adrB <= stackpointerB - 1;
                -- reB <= '1';
                weB <= '1';
                adrA <= stackpointerA + 2;
                -- reA <= '1';
                last_op_ctrl <= SET;
                if (ctrl = "01") then
                    if last_operation = '1' then
                        --> deque is full!
                        -- A and B read a valid value, but B cant push!
                        ctrlB <= POP;
                        weB <= '0';
                        adrB <= stackpointerB - 2;
                        last_op_ctrl <= UNSET;
                    else
                        --> deque is empty!
                        -- A and B couldn't have read a valid value, but B can push!
                        -- delay validA signal one clk cycle
                        adrA <= stackpointerA + 1;
                        ctrlA <= IDLE;
                        ctrlB <= PUSH;
                        weB <= '1';
                        adrB <= stackpointerB;
                        last_op_ctrl <= SET;
                        delay <= '1';
                    end if;
                elsif (ctrl = "00") then
                    --> only one spot left
                    -- A and B read valid values, but B isn't allowed to write new value
                    -- B sees full signal atm
                    ctrlB <= POP;
                    weB <= '0';
                    adrB <= stackpointerB - 2;
                    last_op_ctrl <= UNSET;
                elsif (ctrl = "10") then
                    --> only one element in deque
                    -- only A read a valid value, but B can write a new value
                    --> validA has to be delayed!
                    ctrlB <= PUSH;
                    weB <= '1';
                    adrB <= stackpointerB;
                    last_op_ctrl <= SET;
                    delay <= '1';
                end if;
            when x"8" =>   --writeA
                -- A writes a new value
                -- update stackpointer
                ctrlA <= PUSH;
                weA <= '1';
                adrA <= stackpointerA;
                last_op_ctrl <= SET;
                if (ctrl = "01") then
                    if (last_operation = '1') then
                        --> deque is full
                        -- A cant write!
                        ctrlA <= IDLE;
                        weA <= '0';
                        adrA <= stackpointerA + 1;
                    end if;
                end if;
            when x"9" =>   --writeA, readB
                -- A writes new value and B reads a valid value
                -- update both stackpointers
                ctrlA <= PUSH;
                ctrlB <= POP;
                -- reB <= '1';
                weA <= '1';
                adrA <= stackpointerA;
                adrB <= stackpointerB - 2;
                last_op_ctrl <= SET;
                if (ctrl = "01") then
                    if (last_operation = '1') then
                        --> deque is full!
                        -- A cant write, but B read a valid value!
                        weA <= '0';
                        ctrlA <= IDLE;
                        adrA <= stackpointerA + 1;
                        last_op_ctrl <= SET;
                    else
                        --> deque is empty!
                        -- A can write, but B couldn't read a valid value!
                        ctrlB <= IDLE;
                        adrB <= stackpointerB - 1;
                        last_op_ctrl <= SET;
                    end if;
                elsif (ctrl = "10") then
                    --> only one element left
                    -- A can write new value, but B couldn't read a valid value
                    -- B sees empty signal atm
                    ctrlB <= IDLE;
                    adrB <= stackpointerB - 1;
                    last_op_ctrl <= SET;
                end if;
            when x"A" =>   --writeA, writeB
                -- A and B write new values
                -- update both Stackpointers
                ctrlA <= PUSH;
                ctrlB <= PUSH;
                weA <= '1';
                adrA <= stackpointerA;
                weB <= '1';
                adrB <= stackpointerB;
                last_op_ctrl <= SET;
                if (ctrl = "01") then
                    if (last_operation = '1') then
                        --> deque is full!
                        -- A and B cant write!
                        ctrlA <= IDLE;
                        ctrlB <= IDLE;
                        weA <= '0';
                        weB <= '0';
                        adrB <= stackpointerB - 1;
                        adrA <= stackpointerA + 1;
                        last_op_ctrl <= UNSET;
                    else
                        --> deque is empty!
                        --> A and B can write!
                        last_op_ctrl <= SET;
                    end if;
                elsif (ctrl = "00") then
                    --> only one spot left.
                    -- only A is allowed to write
                    -- B got full signal
                    weB <= '0';
                    ctrlB <= IDLE;
                    adrB <= stackpointerB - 1;
                end if;
            when x"B" =>   --writeA, readB, writeB
                --> A writes a value and B read a valid value and writes a new value at the same spot!
                -- update stackpointerA and don't update stackpointerB
                ctrlA <= PUSH;
                weA <= '1';
                adrA <= stackpointerA;
                -- reB <= '1';
                weB <= '1';
                adrB <= stackpointerB - 1;
                last_op_ctrl <= SET;
                if (ctrl = "01") then
                    if (last_operation = '1') then
                        --> deque is full!
                        -- A and B cant write, but B read a valid value!
                        ctrlB <= POP;
                        ctrlA <= IDLE;
                        weA <= '0';
                        weB <= '0';
                        adrA <= stackpointerA + 1;
                        adrB <= stackpointerB - 2;
                        last_op_ctrl <= UNSET;
                    else
                        --> deque is empty
                        --> A and B can write, but B couldn't read a valid value!
                        ctrlB <= PUSH;
                        adrB <= stackpointerB;
                        last_op_ctrl <= SET;
                    end if;
                elsif (ctrl = "00") then
                    --> only one spot left
                    -- only A can write last value
                    -- B only read a valid value
                    ctrlB <= POP;
                    weB <= '0';
                    adrB <= stackpointerB - 2;
                elsif (ctrl = "10") then
                    --> only one element left
                    --> B couldn't read value but A and B are allowed to write new values
                    ctrlB <= PUSH;
                    adrB <= stackpointerB;
                    last_op_ctrl <= SET;
                end if;
            when x"C" =>   --readA, writeA
                --> A read a valid value and writes a new value at the same spot!
                -- => don't update stackpointer!
                ctrlA <= IDLE;
                -- reA <= '1';
                weA <= '1';
                adrA <= stackpointerA + 1;
                last_op_ctrl <= SET;
                if (ctrl = "01") then
                    if (last_operation = '1') then
                        --> deque is full!
                        -- A cant write, but read a valid value!
                        ctrlA <= POP;
                        weA <= '0';
                        adrA <= stackpointerA + 2;
                        last_op_ctrl <= UNSET;
                    else
                        --> deque is empty!
                        -- A can write, but couldn't read a valid value!
                        ctrlA <= PUSH;
                        adrA <= stackpointerA;
                        last_op_ctrl <= SET;
                    end if;
                end if;
            when x"D" =>   --readA, writeA, readB
                -- A and B read valid values and A writes a new value at the same spot
                -- don't update stackpointerA and update stackpointerB
                ctrlB <= POP;
                ctrlA <= IDLE;
                -- reA <= '1';
                weA <= '1';
                adrA <= stackpointerA + 1;
                -- reB <= '1';
                adrB <= stackpointerB - 2;
                last_op_ctrl <= SET;
                if (ctrl = "01") then
                    if (last_operation = '1') then
                        --> deque is full!
                        -- A cant write new values, but A and B could read a valid value
                        ctrlA <= POP;
                        ctrlB <= POP;
                        adrA <= stackpointerA + 2;
                        weA <= '0';
                        last_op_ctrl <= UNSET;
                    else
                        --> deque is empty!
                        -- A and B couldn't read a valid value, but A can write a new value
                        ctrlA <= PUSH;
                        adrB <= stackpointerB - 1;
                        ctrlB <= IDLE;
                        adrA <= stackpointerA;
                        last_op_ctrl <= SET;
                    end if;
                elsif (ctrl = "10") then
                    --> only one element in deque
                    -- only A read valid value and can write a new value
                    adrB <= stackpointerB - 1;
                    ctrlB <= IDLE;
                    ctrlA <= IDLE;
                    adrA <= stackpointerA + 1;
                    last_op_ctrl <= SET;
                end if;
            when x"E" =>   --readA, writeA, writeB
                -- B writes a new value, A read a valid value and writes a new value at the same spot
                -- update stackpiunterB and don't update stackpointerA
                ctrlB <= PUSH;
                ctrlA <= IDLE;
                -- reA <= '1';
                weA <= '1';
                adrA <= stackpointerA + 1;
                weB <= '1';
                adrB <= stackpointerB;
                last_op_ctrl <= SET;
                if (ctrl = "01") then
                    if (last_operation = '1') then
                        --> deque is full!
                        -- A and B cant write, but A could read valid value
                        weA <= '0';
                        weB <= '0';
                        ctrlA <= POP;
                        ctrlB <= IDLE;
                        adrB <= stackpointerB - 1;
                        adrA <= stackpointerA + 2;
                        last_op_ctrl <= UNSET;
                    else
                        --> deque is empty!
                        -- A couldn't read a valid value, but A and B can write new values
                        ctrlA <= PUSH;
                        ctrlB <= PUSH;
                        adrA <= stackpointerA;
                        last_op_ctrl <= SET;
                    end if;
                elsif (ctrl = "00") then
                    --> only one spot left
                    -- B cant write new value
                    ctrlB <= IDLE;
                    weB <= '0';
                    adrB <= stackpointerB - 1;
                end if;
            when x"F" =>   --readA, writeA,readB, writeB
                -- A and B read valid values and write new values at the same stackpointers
                -- don't update both stackpointers
                ctrlA <= IDLE;
                ctrlB <= IDLE;
                -- reA <= '1';
                weA <= '1';
                adrA <= stackpointerA + 1;
                weB <= '1';
                -- reB <= '1';
                adrB <= stackpointerB - 1;
                last_op_ctrl <= SET;
                if (ctrl = "01") then
                    if last_operation = '1' then
                        --> deque is full
                        -- A and B could read valid values but cant write new values
                        ctrlA <= POP;
                        ctrlB <= POP;
                        weA <= '0';
                        weB <= '0';
                        adrA <= stackpointerA + 2;
                        adrB <= stackpointerB - 2;
                        last_op_ctrl <= UNSET;
                    else
                        --> deque is empty
                        -- A and B couldn't read valid values but can both write new values
                        ctrlA <= PUSH;
                        ctrlB <= PUSH;
                        adrA <= stackpointerA;
                        adrB <= stackpointerB;
                        last_op_ctrl <= SET;
                    end if;
                elsif (ctrl = "10") then
                    --> only one element left
                    -- only A read last value, A replaces the last element
                    -- B just writes new value
                    -- B sees empty signal atm
                    ctrlB <= PUSH;
                    adrB <= stackpointerB;
                elsif (ctrl = "00") then
                    --> only one spot left
                    -- B read a valid value, but isn't allowed to write
                    -- B sees full signal atm
                    ctrlB <= POP;
                    adrB <= stackpointerB - 2;
                    weB <= '0';
                end if;
            when others =>  --nothing
                -- nothing happened/happens
                -- don't update stackpointers
                last_op_ctrl <= IDLE;
        end case;
    end process;

    process(clk)
    begin
        if (rising_edge(clk)) then
            if (rst = '1') then
                last_operation <= '0';
            else
                case( last_op_ctrl ) is
                    when IDLE =>
                        last_operation <= last_operation;
                    when SET =>
                        last_operation <= '1';
                    when UNSET =>
                        last_operation <= '0';
                    when others =>
                        last_operation <= last_operation;
                end case;
            end if;
        end if;
    end process;

    --stackpointerA operations
    process(clk)
    begin
        if (rising_edge(clk)) then
            if (rst = '1') then
                stackpointerA <= shift_right(to_unsigned(MIN_DEPTH-1,A_BITS),1);
            else
                case( ctrlA ) is
                    when IDLE =>
                        stackpointerA <= stackpointerA;
                    when PUSH =>
                        stackpointerA <= stackpointerA - 1;
                    when POP =>
                        stackpointerA <= stackpointerA + 1;
                    when others =>
                        stackpointerA <= stackpointerA;
                end case;
            end if;
        end if;
    end process;

    -- stackpointerB operations
    process(clk)
    begin
        if (rising_edge(clk)) then
            if (rst = '1') then
                stackpointerB <= shift_right(to_unsigned(MIN_DEPTH-1,A_BITS),1) + 1;
            else
                case( ctrlB ) is
                    when IDLE =>
                        stackpointerB <= stackpointerB;
                    when PUSH =>
                        stackpointerB <= stackpointerB + 1;
                    when POP =>
                        stackpointerB <= stackpointerB - 1;
                    when others =>
                        stackpointerB <= stackpointerB;
                end case;
            end if;
        end if;
    end process;

    -- delayed_valid register
    process(clk)
    begin
        if (rising_edge(clk)) then
            if(rst = '1') then
                delayed_valid <= '0';
            else
                if (delay = '1') then
                    delayed_valid <= '1';
                else
                    delayed_valid <= '0';
                end if;
            end if;
        end if;
    end process;

    -- sub of B and A
    process(sub, last_operation, delayed_valid)
    begin
        fullA <= '0';
        fullB <= '0';
        validB <= '1';
        if(delayed_valid = '1') then
            validA <= '0';
        else
            validA <= '1';
        end if;
        case(to_integer(sub)) is
            when 0 =>
                ctrl <= "00"; -- let a or b write?
                    -- only one spot left
                    -- set one side to full!
                    -- at the moment A has higher priority
                    fullB <= '1';
            when 1 =>
                ctrl <= "01"; -- empty or full?
                if (last_operation = '1') then
                    fullA <= '1';
                    fullB <= '1';
                else
                    validA <= '0';
                    validB <= '0';
                end if;
            when 2 =>
                ctrl <= "10"; -- let a or b read?
                    -- only one element left
                    -- set one side to empty!
                    -- at the moment A has higher priority
                    validB <= '0';
            when 3 =>
                ctrl <= "11"; -- both can write/read
            when others =>
                ctrl <= "11";
        end case;
    end process;

end architecture;<|MERGE_RESOLUTION|>--- conflicted
+++ resolved
@@ -209,11 +209,7 @@
             when x"3" =>    --readB, writeB
                 -- B read a valid value and writes a new value at the same spot
                 -- don't update stackpointer
-<<<<<<< HEAD
-                reB <= '1';
-=======
                 -- reB <= '1';
->>>>>>> adfe0afc
                 adrB <= stackpointerB - 1;
                 weB <= '1';
                 last_op_ctrl <= SET;
