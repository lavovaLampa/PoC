--- conflicted
+++ resolved
@@ -41,11 +41,7 @@
 
 package simulation is
 	-- mimic definition of VHDL-2008
-<<<<<<< HEAD
-	type TIME_VECTOR is array(natural range<>) of TIME;
-=======
 	type TIME_VECTOR is array(natural range<>) of time;
->>>>>>> f9e431c9
 
 	-- Testbench Status Management
 	-- ===========================================================================
