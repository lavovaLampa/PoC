-- EMACS settings: -*-  tab-width: 2; indent-tabs-mode: t -*-
-- vim: tabstop=2:shiftwidth=2:noexpandtab
-- kate: tab-width 2; replace-tabs off; indent-width 2;
--
-- =============================================================================
-- Authors:					Patrick Lehmann
--									Thomas B. Preusser
<<<<<<< HEAD
-- 									Martin Zabel
-- 
=======
--
>>>>>>> 6963826a
-- Package:					Simulation constants, functions and utilities.
--
-- Description:
-- ------------------------------------
--		TODO
--
-- License:
-- =============================================================================
-- Copyright 2007-2016 Technische Universitaet Dresden - Germany
--										 Chair for VLSI-Design, Diagnostics and Architecture
--
-- Licensed under the Apache License, Version 2.0 (the "License");
-- you may not use this file except in compliance with the License.
-- You may obtain a copy of the License at
--
--		http://www.apache.org/licenses/LICENSE-2.0
--
-- Unless required by applicable law or agreed to in writing, software
-- distributed under the License is distributed on an "AS IS" BASIS,
-- WITHOUT WARRANTIES OR CONDITIONS OF ANY KIND, either express or implied.
-- See the License for the specific language governing permissions and
-- limitations under the License.
-- =============================================================================

library IEEE;
use			IEEE.std_logic_1164.all;
use			IEEE.numeric_std.all;

library PoC;
use			PoC.sim_types.all;
use			PoC.sim_unprotected.all;


package simulation is
	-- mimic definition of VHDL-2008
	type TIME_VECTOR is array(natural range<>) of TIME;

	-- Testbench Status Management
	-- ===========================================================================
	-- alias simInitialize					is work.sim_unprotected.initialize[NATURAL, TIME];
	procedure simInitialize(MaxAssertFailures : NATURAL := NATURAL'high; MaxSimulationRuntime : TIME := TIME'high);
	alias simFinalize						is work.sim_unprotected.finalize[];

	alias simCreateTest					is work.sim_unprotected.createTest[STRING return T_SIM_TEST_ID];
	alias simFinalizeTest				is work.sim_unprotected.finalizeTest[T_SIM_TEST_ID];
	alias simRegisterProcess		is work.sim_unprotected.registerProcess[T_SIM_TEST_ID, STRING, BOOLEAN return T_SIM_PROCESS_ID];
	alias simRegisterProcess		is work.sim_unprotected.registerProcess[STRING, BOOLEAN return T_SIM_PROCESS_ID];
	alias simDeactivateProcess	is work.sim_unprotected.deactivateProcess[T_SIM_PROCESS_ID];

	procedure simStopAllClocks;
	--alias simStopAllClocks			is work.sim_unprotected.stopAllClocks[];
	alias simIsStopped					is work.sim_unprotected.isStopped[T_SIM_TEST_ID return BOOLEAN];
	alias simIsFinalized				is work.sim_unprotected.isFinalized[T_SIM_TEST_ID return BOOLEAN];
	alias simIsAllFinalized			is work.sim_unprotected.isAllFinalized [return BOOLEAN];

	alias simAssertion					is work.sim_unprotected.assertion[BOOLEAN, STRING];
  alias simFail								is work.sim_unprotected.fail[STRING];
	alias simWriteMessage				is work.sim_unprotected.writeMessage[STRING];

	-- checksum functions
	-- ===========================================================================
	-- TODO: move checksum functions here
end package;

package body simulation is
	procedure simInitialize(MaxAssertFailures : NATURAL := NATURAL'high; MaxSimulationRuntime : TIME := TIME'high) is
	begin
		work.sim_unprotected.initialize(MaxAssertFailures, MaxSimulationRuntime);
		if C_SIM_VERBOSE then		report "simInitialize:" severity NOTE;			end if;
		if (MaxSimulationRuntime /= TIME'high) then
			wait for MaxSimulationRuntime;
			report "simInitialize: TIMEOUT" severity ERROR;
			work.sim_unprotected.finalize;
		end if;
	end procedure;

	procedure simStopAllClocks is
	begin
		work.sim_unprotected.stopAllClocks;
	end procedure;
end package body;<|MERGE_RESOLUTION|>--- conflicted
+++ resolved
@@ -5,12 +5,8 @@
 -- =============================================================================
 -- Authors:					Patrick Lehmann
 --									Thomas B. Preusser
-<<<<<<< HEAD
 -- 									Martin Zabel
--- 
-=======
 --
->>>>>>> 6963826a
 -- Package:					Simulation constants, functions and utilities.
 --
 -- Description:
