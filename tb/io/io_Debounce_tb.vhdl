-- EMACS settings: -*-  tab-width: 2; indent-tabs-mode: t -*-
-- vim: tabstop=2:shiftwidth=2:noexpandtab
-- kate: tab-width 2; replace-tabs off; indent-width 2;
--
-- =============================================================================
-- Authors:					Patrick Lehmann
--
-- Testbench:				Debouncer.
--
-- Description:
-- ------------------------------------
--		Automated testbench for 'PoC.io_Debounce'.
--		TODO
--
-- License:
-- =============================================================================
-- Copyright 2007-2016 Technische Universitaet Dresden - Germany
--										 Chair for VLSI-Design, Diagnostics and Architecture
--
-- Licensed under the Apache License, Version 2.0 (the "License");
-- you may not use this file except in compliance with the License.
-- You may obtain a copy of the License at
--
--		http://www.apache.org/licenses/LICENSE-2.0
--
-- Unless required by applicable law or agreed to in writing, software
-- distributed under the License is distributed on an "AS IS" BASIS,
-- WITHOUT WARRANTIES OR CONDITIONS OF ANY KIND, either express or implied.
-- See the License for the specific language governing permissions and
-- limitations under the License.
-- =============================================================================

library IEEE;
use			IEEE.STD_LOGIC_1164.all;
use			IEEE.NUMERIC_STD.all;

library PoC;
use			PoC.utils.all;
use			PoC.vectors.all;
use			PoC.strings.all;
use			PoC.physical.all;
-- simulation only packages
use			PoC.sim_types.all;
use			PoC.simulation.all;
use			PoC.waveform.all;


entity io_Debounce_tb is
end entity;


architecture tb of io_Debounce_tb is
	constant CLOCK_FREQ			: FREQ					:= 100 MHz;

	-- simulation signals
	signal SimStop					: STD_LOGIC 		:= '0';
	signal Clock						: STD_LOGIC			:= '1';

	signal EventCounter			: NATURAL				:= 0;

	-- unit Under Test (UUT) configuration
<<<<<<< HEAD
	constant BOUNCE_TIME		:	T_TIME				:= 50.0e-9;
	
=======
	constant BOUNCE_TIME		:	TIME					:= 50 ns;

>>>>>>> 6963826a
	signal RawInput					: STD_LOGIC			:= '0';
	signal deb_out					: STD_LOGIC;

begin
	-- initialize global simulation status
	simInitialize;
	-- generate global testbench clock
	simGenerateClock(Clock, CLOCK_FREQ);


	procGenerator : process
		constant simProcessID	: T_SIM_PROCESS_ID := simRegisterProcess("Generator");
	begin
		wait for 5 ns;

		RawInput	<= '0';
		wait for 200 ns;

		RawInput	<= '1';
		wait for 200 ns;

		RawInput	<= '0';
		wait for 20 ns;

		RawInput	<= '1';
		wait for 20 ns;

		RawInput	<= '0';
		wait for 200 ns;

		RawInput	<= '1';
		wait for 20 ns;

		RawInput	<= '0';
		wait for 200 ns;

		RawInput	<= '1';
		wait for 100 ns;

		RawInput	<= '0';
		wait for 235 ns;

		-- shut down simulation
		RawInput	<= '0';

		-- final assertion
		simAssertion((EventCounter = 6), "Events counted=" & INTEGER'image(EventCounter) &	" Expected=6");

		-- This process is finished
		simDeactivateProcess(simProcessID);
		wait;  -- forever
	end process;

	process(deb_out)
	begin
		if ((deb_out'event) and (now /= 0 fs)) then
			report "deb_out=" & to_char(deb_out) & " deb_out'last_value=" & to_char(deb_out'last_value) severity note;
			EventCounter <= EventCounter + 1;
		end if;
	end process;

	UUT : entity PoC.io_Debounce
		generic map (
			CLOCK_FREQ							=> CLOCK_FREQ,
			BOUNCE_TIME							=> BOUNCE_TIME,
			BITS										=> 1,
			ADD_INPUT_SYNCHRONIZERS	=> TRUE,
			COMMON_LOCK							=> FALSE
		)
		port map (
			Clock			=> Clock,
			Reset			=> '0',
			Input(0)	=> RawInput,
			Output(0)	=> deb_out
		);
end architecture;<|MERGE_RESOLUTION|>--- conflicted
+++ resolved
@@ -59,13 +59,8 @@
 	signal EventCounter			: NATURAL				:= 0;
 
 	-- unit Under Test (UUT) configuration
-<<<<<<< HEAD
 	constant BOUNCE_TIME		:	T_TIME				:= 50.0e-9;
-	
-=======
-	constant BOUNCE_TIME		:	TIME					:= 50 ns;
 
->>>>>>> 6963826a
 	signal RawInput					: STD_LOGIC			:= '0';
 	signal deb_out					: STD_LOGIC;
 
