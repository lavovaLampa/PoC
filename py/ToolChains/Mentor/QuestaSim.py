# EMACS settings: -*-	tab-width: 2; indent-tabs-mode: t; python-indent-offset: 2 -*-
# vim: tabstop=2:shiftwidth=2:noexpandtab
# kate: tab-width 2; replace-tabs off; indent-width 2;
#
# ==============================================================================
# Authors:          Patrick Lehmann
#                   Martin Zabel
#
# Python Class:     Mentor QuestaSim specific classes
#
# License:
# ==============================================================================
# Copyright 2007-2016 Technische Universitaet Dresden - Germany
#                     Chair of VLSI-Design, Diagnostics and Architecture
#
# Licensed under the Apache License, Version 2.0 (the "License");
# you may not use this file except in compliance with the License.
# You may obtain a copy of the License at
#
#   http://www.apache.org/licenses/LICENSE-2.0
#
# Unless required by applicable law or agreed to in writing, software
# distributed under the License is distributed on an "AS IS" BASIS,
# WITHOUT WARRANTIES OR CONDITIONS OF ANY KIND, either express or implied.
# See the License for the specific language governing permissions and
# limitations under the License.
# ==============================================================================
#
# load dependencies
from lib.Functions              import CallByRefParam, Init
from Base.Exceptions            import PlatformNotSupportedException
from Base.Logging               import LogEntry, Severity
from Base.Executable            import Executable
from Base.Executable            import ExecutableArgument, ShortFlagArgument, ShortTupleArgument, PathArgument, StringArgument, CommandLineArgumentList
from ToolChains                 import ToolMixIn, ConfigurationException
from ToolChains.Mentor.ModelSim import ModelSimException, Configuration as ModelSim_Configuration
from Simulator                  import PoCSimulationResultNotFoundException, SimulationResult, PoCSimulationResultFilter


__api__ = [
	'QuestaSimException',
	'Configuration',
	'QuestaSim',
	'QuestaVHDLCompiler',
	'QuestaSimulator',
	'QuestaVHDLLibraryTool',
	'QuestaVComFilter',
	'QuestaVSimFilter',
	'QuestaVLibFilter'
]
__all__ = __api__


class QuestaSimException(ModelSimException):
	pass


class Configuration(ModelSim_Configuration):
	_vendor =               "Mentor"                    #: The name of the tools vendor.
	_toolName =             "Mentor QuestaSim"          #: The name of the tool.
	_section  =             "INSTALL.Mentor.QuestaSim"  #: The name of the configuration section. Pattern: ``INSTALL.Vendor.ToolName``.
	_multiVersionSupport =  True                        #: Mentor QuestaSim supports multiple versions installed on the same system.
	_template = {
		"Windows": {
			_section: {
				"Version":                "10.5c",
				"SectionName":            ("%{PathWithRoot}#${Version}",              None),
				"InstallationDirectory":  ("${${SectionName}:InstallationDirectory}", "${INSTALL.Mentor:InstallationDirectory}/QuestaSim/${Version}"),
				"BinaryDirectory":        ("${${SectionName}:BinaryDirectory}",       "${InstallationDirectory}/win64")
			}
		},
		"Linux": {
			_section: {
				"Version":                "10.5c",
				"SectionName":            ("%{PathWithRoot}#${Version}",              None),
				"InstallationDirectory":  ("${${SectionName}:InstallationDirectory}", "${INSTALL.Mentor:InstallationDirectory}/${Version}/questasim"),
				"BinaryDirectory":        ("${${SectionName}:BinaryDirectory}",       "${InstallationDirectory}/bin")
			}
		}
	}                                                   #: The template for the configuration sections represented as nested dictionaries.

	def ConfigureForAll(self):
		try:
			if (not self._AskInstalled("Is Mentor QuestaSim installed on your system?")):
				self.ClearSection()
			else:
				# Configure QuestaSim version
				version = self._ConfigureVersion()
				if self._multiVersionSupport:
					self.PrepareVersionedSections()
					sectionName = self._host.PoCConfig[self._section]['SectionName']
					self._host.PoCConfig[sectionName]['Version'] = version

				self._ConfigureInstallationDirectory()
				binPath = self._ConfigureBinaryDirectory()
				self._CheckQuestaSimVersion(binPath, version)
				self._host.LogNormal("{DARK_GREEN}Mentor Graphics QuestaSim is now configured.{NOCOLOR}".format(**Init.Foreground), indent=1)
		except ConfigurationException:
			self.ClearSection()
			raise

	def _CheckQuestaSimVersion(self, binPath, version):
		self._CheckModelSimVersion(binPath, version)

class QuestaSim(ToolMixIn):
	def GetVHDLCompiler(self):
		return QuestaVHDLCompiler(self)

	def GetSimulator(self):
		return QuestaSimulator(self)

	def GetVHDLLibraryTool(self):
		return QuestaVHDLLibraryTool(self)


class QuestaVHDLCompiler(Executable, ToolMixIn):
	def __init__(self, toolchain : ToolMixIn):
		ToolMixIn.__init__(
			self, toolchain._platform, toolchain._dryrun, toolchain._binaryDirectoryPath, toolchain._version,
			toolchain._logger)

		if (self._platform == "Windows"):    executablePath = self._binaryDirectoryPath / "vcom.exe"
		elif (self._platform == "Linux"):    executablePath = self._binaryDirectoryPath / "vcom"
		else:                                            raise PlatformNotSupportedException(self._platform)
		super().__init__(self._platform, self._dryrun, executablePath, logger=self._logger)

		self.Parameters[self.Executable] = executablePath

		self._hasOutput = False
		self._hasWarnings = False
		self._hasErrors = False

	@property
	def HasWarnings(self):
		return self._hasWarnings

	@property
	def HasErrors(self):
		return self._hasErrors

	class Executable(metaclass=ExecutableArgument):
		_value =    None

	class FlagTime(metaclass=ShortFlagArgument):
		_name =     "time"					# Print the compilation wall clock time
		_value =    None

	class FlagExplicit(metaclass=ShortFlagArgument):
		_name =     "explicit"
		_value =    None

	class FlagQuietMode(metaclass=ShortFlagArgument):
		_name =     "quiet"					# Do not report 'Loading...' messages"
		_value =    None

	class SwitchModelSimIniFile(metaclass=ShortTupleArgument):
		_name =     "modelsimini"
		_value =    None

	class FlagRangeCheck(metaclass=ShortFlagArgument):
		_name =     "rangecheck"
		_value =    None

	class SwitchVHDLVersion(metaclass=StringArgument):
		_pattern =  "-{0}"
		_value =    None

	class ArgLogFile(metaclass=ShortTupleArgument):
		_name =     "l"			# what's the difference to -logfile ?
		_value =    None

	class SwitchVHDLLibrary(metaclass=ShortTupleArgument):
		_name =     "work"
		_value =    None

	class ArgSourceFile(metaclass=PathArgument):
		_value =    None

	Parameters = CommandLineArgumentList(
		Executable,
		FlagTime,
		FlagExplicit,
		FlagQuietMode,
		SwitchModelSimIniFile,
		FlagRangeCheck,
		SwitchVHDLVersion,
		ArgLogFile,
		SwitchVHDLLibrary,
		ArgSourceFile
	)

	def Compile(self):
		parameterList = self.Parameters.ToArgumentList()
		self.LogVerbose("command: {0}".format(" ".join(parameterList)))

		if (self._dryrun):
			self.LogDryRun("Start process: {0}".format(" ".join(parameterList)))
			return

		try:
			self.StartProcess(parameterList)
		except Exception as ex:
			raise QuestaSimException("Failed to launch vcom run.") from ex

		self._hasOutput = False
		self._hasWarnings = False
		self._hasErrors = False
		try:
			iterator = iter(QuestaVComFilter(self.GetReader()))

			line = next(iterator)
			line.IndentBy(self.Logger.BaseIndent + 1)
			self._hasOutput = True
			self.LogNormal("  vcom messages for '{0}'".format(self.Parameters[self.ArgSourceFile]))
			self.LogNormal("  " + ("-" * (78 - self.Logger.BaseIndent*2)))
			self.Log(line)

			while True:
				self._hasWarnings |= (line.Severity is Severity.Warning)
				self._hasErrors |= (line.Severity is Severity.Error)

				line = next(iterator)
				line.IndentBy(self.Logger.BaseIndent + 1)
				self.Log(line)

		except StopIteration:
			pass
		finally:
			if self._hasOutput:
				self.LogNormal("  " + ("-" * (78 - self.Logger.BaseIndent*2)))

	def GetTclCommand(self):
		parameterList = self.Parameters.ToArgumentList()
		return "vcom " + " ".join(parameterList[1:])


<<<<<<< HEAD
class QuestaSimulator(Executable, QuestaSimMixIn):
	def __init__(self, platform, dryrun, binaryDirectoryPath, version, logger=None):
		QuestaSimMixIn.__init__(self, platform, dryrun, binaryDirectoryPath, version, logger)
=======
class QuestaSimulator(Executable, ToolMixIn):
	def __init__(self, toolchain : ToolMixIn):
		ToolMixIn.__init__(
			self, toolchain._platform, toolchain._dryrun, toolchain._binaryDirectoryPath, toolchain._version,
			toolchain._logger)
>>>>>>> e7bd1a4e

		if (self._platform == "Windows"):    executablePath = self._binaryDirectoryPath / "vsim.exe"
		elif (self._platform == "Linux"):    executablePath = self._binaryDirectoryPath / "vsim"
		else:                                            raise PlatformNotSupportedException(self._platform)
		super().__init__(self._platform, self._dryrun, executablePath, logger=self._logger)

		self.Parameters[self.Executable] = executablePath

		self._hasOutput = False
		self._hasWarnings = False
		self._hasErrors = False

	@property
	def HasWarnings(self):
		return self._hasWarnings

	@property
	def HasErrors(self):
		return self._hasErrors

	class Executable(metaclass=ExecutableArgument):
		_value =  None

	class FlagQuietMode(metaclass=ShortFlagArgument):
		_name =   "quiet"					# Do not report 'Loading...' messages"
		_value =  None

	class FlagBatchMode(metaclass=ShortFlagArgument):
		_name =   "batch"
		_value =  None

	class FlagGuiMode(metaclass=ShortFlagArgument):
		_name =   "gui"
		_value =  None

	class SwitchBatchCommand(metaclass=ShortTupleArgument):
		_name =   "do"
		_value =  None

	class FlagCommandLineMode(metaclass=ShortFlagArgument):
		_name =   "c"
		_value =  None

	class SwitchModelSimIniFile(metaclass=ShortTupleArgument):
		_name =   "modelsimini"
		_value =  None

	class FlagOptimization(metaclass=ShortFlagArgument):
		_name =   "vopt"
		_value =  None

	class FlagReportAsError(metaclass=ShortTupleArgument):
		_name =   "error"
		_value =  None

	class SwitchTimeResolution(metaclass=ShortTupleArgument):
		_name =   "t"			# -t [1|10|100]fs|ps|ns|us|ms|sec  Time resolution limit
		_value =  None

	class ArgLogFile(metaclass=ShortTupleArgument):
		_name =   "l"			# what's the difference to -logfile ?
		_value =  None

	class ArgKeepStdOut(metaclass=ShortFlagArgument):
		_name =   "keepstdout"

	class ArgVHDLLibraryName(metaclass=ShortTupleArgument):
		_name =   "lib"
		_value =  None

	class ArgOnFinishMode(metaclass=ShortTupleArgument):
		_name =   "onfinish"
		_value =  None				# Customize the kernel shutdown behavior at the end of simulation; Valid modes: ask, stop, exit, final (Default: ask)

	class SwitchTopLevel(metaclass=StringArgument):
		_value =  None

	Parameters = CommandLineArgumentList(
		Executable,
		FlagQuietMode,
		FlagBatchMode,
		FlagGuiMode,
		SwitchBatchCommand,
		FlagCommandLineMode,
		SwitchModelSimIniFile,
		FlagOptimization,
		FlagReportAsError,
		ArgLogFile,
		ArgKeepStdOut,
		ArgVHDLLibraryName,
		SwitchTimeResolution,
		ArgOnFinishMode,
		SwitchTopLevel
	)

	def Simulate(self):
		parameterList = self.Parameters.ToArgumentList()
		self.LogVerbose("command: {0}".format(" ".join(parameterList)))

		try:
			self.StartProcess(parameterList)
		except Exception as ex:
			raise QuestaSimException("Failed to launch vsim run.") from ex

		self._hasOutput =   False
		self._hasWarnings = False
		self._hasErrors =   False
		simulationResult =  CallByRefParam(SimulationResult.Error)
		try:
			iterator = iter(PoCSimulationResultFilter(QuestaVSimFilter(self.GetReader()), simulationResult))

			line = next(iterator)
			line.IndentBy(self.Logger.BaseIndent + 1)
			self._hasOutput = True
			self.LogNormal("  vsim messages for '{0}'".format(self.Parameters[self.SwitchTopLevel]))
			self.LogNormal("  " + ("-" * (78 - self.Logger.BaseIndent*2)))
			self.Log(line)

			while True:
				self._hasWarnings |= (line.Severity is Severity.Warning)
				self._hasErrors |= (line.Severity is Severity.Error)

				line = next(iterator)
				line.IndentBy(self.Logger.BaseIndent + 1)
				self.Log(line)

		except PoCSimulationResultNotFoundException:
			if self.Parameters[self.FlagGuiMode]:
				simulationResult <<= SimulationResult.GUIRun
		except StopIteration:
			pass
		finally:
			if self._hasOutput:
				self.LogNormal("  " + ("-" * (78 - self.Logger.BaseIndent*2)))

		return simulationResult.value


class QuestaVHDLLibraryTool(Executable, ToolMixIn):
	def __init__(self, toolchain : ToolMixIn):
		ToolMixIn.__init__(
			self, toolchain._platform, toolchain._dryrun, toolchain._binaryDirectoryPath, toolchain._version,
			toolchain._logger)

		if (self._platform == "Windows"):    executablePath = self._binaryDirectoryPath / "vlib.exe"
		elif (self._platform == "Linux"):    executablePath = self._binaryDirectoryPath / "vlib"
		else:                                            raise PlatformNotSupportedException(self._platform)
		super().__init__(self._platform, self._dryrun, executablePath, logger=self._logger)

		self.Parameters[self.Executable] = executablePath

		self._hasOutput = False
		self._hasWarnings = False
		self._hasErrors = False

	@property
	def HasWarnings(self):
		return self._hasWarnings

	@property
	def HasErrors(self):
		return self._hasErrors

	class Executable(metaclass=ExecutableArgument):     pass
	class SwitchLibraryName(metaclass=StringArgument):  pass

	Parameters = CommandLineArgumentList(
		Executable,
		SwitchLibraryName
	)

	def CreateLibrary(self):
		parameterList = self.Parameters.ToArgumentList()
		self.LogVerbose("command: {0}".format(" ".join(parameterList)))

		try:
			self.StartProcess(parameterList)
		except Exception as ex:
			raise QuestaSimException("Failed to launch vlib run.") from ex

		self._hasOutput = False
		self._hasWarnings = False
		self._hasErrors = False
		try:
			iterator = iter(QuestaVLibFilter(self.GetReader()))

			line = next(iterator)
			line.IndentBy(self.Logger.BaseIndent + 1)
			self._hasOutput = True
			self.LogNormal("  vlib messages for '{0}'".format(self.Parameters[self.SwitchLibraryName]))
			self.LogNormal("  " + ("-" * (78 - self.Logger.BaseIndent*2)))
			self.Log(line)

			while True:
				self._hasWarnings |= (line.Severity is Severity.Warning)
				self._hasErrors |= (line.Severity is Severity.Error)

				line = next(iterator)
				line.IndentBy(self.Logger.BaseIndent + 1)
				self.Log(line)

		except StopIteration:
			pass
		finally:
			if self._hasOutput:
				self.LogNormal("  " + ("-" * (78 - self.Logger.BaseIndent*2)))


def QuestaVComFilter(gen):
	for line in gen:
		if line.startswith("** Warning: "):
			yield LogEntry(line, Severity.Warning)
		elif line.startswith("** Error"):
			yield LogEntry(line, Severity.Error)
		elif line.startswith("** Fatal: "):
			yield LogEntry(line, Severity.Error)
		else:
			yield LogEntry(line, Severity.Normal)

def QuestaVSimFilter(gen):
	PoCOutputFound = False
	for line in gen:
		if line.startswith("# Loading "):
			yield LogEntry(line, Severity.Debug)
		elif line.startswith("# //"):
			if line[6:].startswith("Questa"):
				yield LogEntry(line, Severity.Debug)
			elif line[6:].startswith("Version "):
				yield LogEntry(line, Severity.Debug)
			else:
				continue
		elif line.startswith("# ========================================"):
			PoCOutputFound = True
			yield LogEntry(line[2:], Severity.Normal)
		elif line.startswith("# ** Warning: "):
			yield LogEntry(line, Severity.Warning)
		elif line.startswith("# ** Error"):
			yield LogEntry(line, Severity.Error)
		elif line.startswith("# ** Fatal: "):
			yield LogEntry(line, Severity.Error)
		elif line.startswith("** Fatal: "):
			yield LogEntry(line, Severity.Error)
		elif line.startswith("# %%"):
			if ("ERROR" in line):
				yield LogEntry("{DARK_RED}{line}{NOCOLOR}".format(line=line[2:], **Init.Foreground), Severity.Error)
			else:
				yield LogEntry("{DARK_CYAN}{line}{NOCOLOR}".format(line=line[2:], **Init.Foreground), Severity.Normal)
		elif line.startswith("# "):
			if (not PoCOutputFound):
				yield LogEntry(line, Severity.Verbose)
			else:
				yield LogEntry(line[2:], Severity.Normal)
		else:
			yield LogEntry(line, Severity.Normal)

def QuestaVLibFilter(gen):
	for line in gen:
		if line.startswith("** Warning: "):
			yield LogEntry(line, Severity.Warning)
		elif line.startswith("** Error"):
			yield LogEntry(line, Severity.Error)
		elif line.startswith("** Fatal: "):
			yield LogEntry(line, Severity.Error)
		else:
			yield LogEntry(line, Severity.Normal)<|MERGE_RESOLUTION|>--- conflicted
+++ resolved
@@ -234,17 +234,13 @@
 		return "vcom " + " ".join(parameterList[1:])
 
 
-<<<<<<< HEAD
-class QuestaSimulator(Executable, QuestaSimMixIn):
-	def __init__(self, platform, dryrun, binaryDirectoryPath, version, logger=None):
-		QuestaSimMixIn.__init__(self, platform, dryrun, binaryDirectoryPath, version, logger)
-=======
+
+
 class QuestaSimulator(Executable, ToolMixIn):
 	def __init__(self, toolchain : ToolMixIn):
 		ToolMixIn.__init__(
 			self, toolchain._platform, toolchain._dryrun, toolchain._binaryDirectoryPath, toolchain._version,
 			toolchain._logger)
->>>>>>> e7bd1a4e
 
 		if (self._platform == "Windows"):    executablePath = self._binaryDirectoryPath / "vsim.exe"
 		elif (self._platform == "Linux"):    executablePath = self._binaryDirectoryPath / "vsim"
