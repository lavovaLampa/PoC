--- conflicted
+++ resolved
@@ -13,24 +13,11 @@
 ##
 ## System Clock
 ## -----------------------------------------------------------------------------
-<<<<<<< HEAD
-##		Bank:						34
-##			VCCO:					3.3V (VCC3V3)
-##		Location:				IC2 (ASEM1)
-##			Vendor:				Abracon Corp.
-##			Device:				ASEM1-100.000Mhz-LC-T - 1 to 150 MHz Ultra Miniature Pure Silicon Clock Oscillator
-##			Frequency:		100 MHz, 50ppm
-set_property PACKAGE_PIN    R2       [ get_ports ArtyS7_SystemClock_100MHz ]
-# set I/O standard
-set_property IOSTANDARD     LVCMOS33  [ get_ports ArtyS7_SystemClock_100MHz ]
-# specify a 100 MHz clock
-create_clock -period 10 -name PIN_SystemClock_100MHz [ get_ports ArtyS7_SystemClock_100MHz ]
-=======
 ##		Bank:				15
 ##		VCCO:				3.3V (VCC3V3)
-##		Location:			IC2 (ASEM1)
-##		Vendor:				Abracon Corp.
-##		Device:				ASEM1-100.000Mhz-LC-T - 1 to 150 MHz Ultra Miniature Pure Silicon Clock Oscillator
+##		Location:			
+##		Vendor:				
+##		Device:				
 ##		Frequency:			12 MHz
 
 set_property PACKAGE_PIN    F14       [ get_ports ArtyS7_SystemClock_12MHz ]
@@ -39,5 +26,4 @@
 set_property IOSTANDARD     LVCMOS33  [ get_ports ArtyS7_SystemClock_12MHz ]
 
 # specify a 12 MHz clock
-create_clock -period 83.3 -name PIN_SystemClock_12MHz [ get_ports ArtyS7_SystemClock_12MHz ]
->>>>>>> 6b0ca5d1
+create_clock -period 83.3 -name PIN_SystemClock_12MHz [ get_ports ArtyS7_SystemClock_12MHz ]